--- conflicted
+++ resolved
@@ -26,11 +26,7 @@
 
 const (
 	// Version is the current version of Elastic.
-<<<<<<< HEAD
-	Version = "6.2.35"
-=======
 	Version = "6.2.37"
->>>>>>> 1738535d
 
 	// DefaultURL is the default endpoint of Elasticsearch on the local machine.
 	// It is used e.g. when initializing a new Client without a specific URL.
